--- conflicted
+++ resolved
@@ -7,11 +7,8 @@
 
 bin/NNMF_VISUALIZE\.exe
 
-<<<<<<< HEAD
-obj/
+*.tif
 
 bin/
 
-=======
->>>>>>> 11362f9d
 *.tif