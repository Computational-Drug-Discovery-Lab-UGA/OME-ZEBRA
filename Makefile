CUDA_INSTALL_PATH := /usr/local/cuda

CXX := /usr/bin/g++-6
LINK := /usr/bin/g++-6
NVCC := nvcc

# Includes
INCLUDES = -I/usr/local/cuda/include -I/usr/local/magma/include -I/usr/local/include

# Common flags
COMMONFLAGS += ${INCLUDES}
NVCCFLAGS += ${COMMONFLAGS}
NVCCFLAGS += -std=c++11 -gencode=arch=compute_60,code=sm_60 -Iinclude
CXXFLAGS += ${COMMONFLAGS}
<<<<<<< HEAD
CXXFLAGS += -Wall -g -std=c++11 -Iinclude
=======
CXXFLAGS += -O3 -fopenmp -Wall -g -std=c++11 -DHAVE_CUBLAS -DADD_ -Iinclude -lcublas
>>>>>>> ed70596c

LIB_CUDA := -L/usr/local/cuda/lib64 -lcudart
LIB_TIFF := -L/usr/local/lib -ltiff

SRCDIR = ./src
OBJDIR = ./obj
BINDIR = ./bin

_OBJS1 = OME_ZEBRA.cu.o
OBJS1 = ${patsubst %, ${OBJDIR}/%, ${_OBJS1}}

_OBJS2 = createVisualization.cpp.o
OBJS2 = ${patsubst %, ${OBJDIR}/%, ${_OBJS2}}

_OBJS3 = svd.cpp.o
OBJS3 = ${patsubst %, ${OBJDIR}/%, ${_OBJS2}}

TARGET1 = ZEBRA.exe
TARGET2 = NNMF_VISUALIZE.exe
TARGET3 = SVD_test.exe
LINKLINE1 = ${LINK} -o ${BINDIR}/${TARGET1} ${OBJS1} ${LIB_CUDA} ${LIB_TIFF} ${INCLUDES}
LINKLINE2 = ${LINK} -o ${BINDIR}/${TARGET2} ${OBJS2} ${LIB_CUDA} ${LIB_TIFF} ${INCLUDES}
LINKLINE3 = ${LINK} -o ${BINDIR}/${TARGET3} ${OBJS3} ${LIB_CUDA} ${LIB_TIFF} ${INCLUDES}


.SUFFIXES: .cpp .cu .o

all: ${BINDIR}/${TARGET1} ${BINDIR}/${TARGET2} ${BINDIR}/${TARGET3}

${OBJDIR}/%.cu.o: ${SRCDIR}/%.cu
	${NVCC} ${NVCCFLAGS} ${INCLUDES} -c $< -o $@

${OBJDIR}/%.cpp.o: ${SRCDIR}/%.cpp
	${CXX} ${CXXFLAGS} ${INCLUDES} -c $< -o $@

${BINDIR}/${TARGET1}: ${OBJS1} Makefile
	${LINKLINE1}

${BINDIR}/${TARGET2}: ${OBJS2} Makefile
	${LINKLINE2}

${BINDIR}/${TARGET3}: ${OBJS3} Makefile
	${LINKLINE3}

clean:
	rm -f bin/*.exe
	rm -f obj/*

config:
	mkdir obj
	mkdir bin
	mkdir data<|MERGE_RESOLUTION|>--- conflicted
+++ resolved
@@ -12,11 +12,7 @@
 NVCCFLAGS += ${COMMONFLAGS}
 NVCCFLAGS += -std=c++11 -gencode=arch=compute_60,code=sm_60 -Iinclude
 CXXFLAGS += ${COMMONFLAGS}
-<<<<<<< HEAD
-CXXFLAGS += -Wall -g -std=c++11 -Iinclude
-=======
 CXXFLAGS += -O3 -fopenmp -Wall -g -std=c++11 -DHAVE_CUBLAS -DADD_ -Iinclude -lcublas
->>>>>>> ed70596c
 
 LIB_CUDA := -L/usr/local/cuda/lib64 -lcudart
 LIB_TIFF := -L/usr/local/lib -ltiff
