#include <stdio.h>
#include <stdlib.h>
#include <string>
#include <iostream>
#include <vector>
#include <inttypes.h>
#include "tiffio.h"
#include <fstream>
#include "cuda_runtime.h"
#include "device_launch_parameters.h"
#include <cuda.h>
#include <curand.h>
#include <curand_kernel.h>
#include <cstdlib>
#include <cfloat>
using namespace std;

// Define this to turn on error checking
#define CUDA_ERROR_CHECK

#define CudaSafeCall( err ) __cudaSafeCall( err, __FILE__, __LINE__ )
#define CudaCheckError()    __cudaCheckError( __FILE__, __LINE__ )


inline void __cudaSafeCall(cudaError err, const char *file, const int line) {
#ifdef CUDA_ERROR_CHECK
    if (cudaSuccess != err) {
        fprintf(stderr, "cudaSafeCall() failed at %s:%i : %s\n",
                file, line, cudaGetErrorString(err));
        exit(-1);
    }
#endif

    return;
}
inline void __cudaCheckError(const char *file, const int line) {
#ifdef CUDA_ERROR_CHECK
    cudaError err = cudaGetLastError();
    if (cudaSuccess != err) {
        fprintf(stderr, "cudaCheckError() failed at %s:%i : %s\n",
                file, line, cudaGetErrorString(err));
        exit(-1);
    }

    // More careful checking. However, this will affect performance.
    // Comment away if needed.
    //err = cudaDeviceSynchronize();
    if (cudaSuccess != err) {
        fprintf(stderr, "cudaCheckError() with sync failed at %s:%i : %s\n",
                file, line, cudaGetErrorString(err));
        exit(-1);
    }
#endif

    return;
}

/*
METHOD DECLARATIONS
*/

void printDeviceProperties();
string createFourCharInt(int i);
void printArray(uint32 * array, uint32 width);
uint32* extractMartrices(TIFF* tif, string fileName);
uint32* extractMartrices(TIFF* tif);
vector<uint32> flattenMatrix(vector<uint32*> matrix, int cols, int rows);
uint32** hostTranspose(uint32** matrix, int rows, int cols);
__global__ void transposeuint32Matrix(uint32* flatOrigin, uint32* flatTransposed, long Nrows, long Ncols);
uint32 findMin(uint32* flatMatrix, int size);
__global__ void calcCa(uint32* flatMatrix, float* calcium, uint32 min, long size);
__global__ void calcFiringRate(float* frMatrix, long size, int numTimePoints);
__global__ void calcFiringRateExpanded(float* frMatrix, long size, int numTimePoints);
__global__ void fillTestMatrix(uint32* flatMatrix, long size);
void transposeArray(vector<uint32*> inputArray, int n, int m, uint32 * outputArray, uint32 & min, uint32 & max);

/*
MAIN
*/

int main(int argc, char *argv[]) {

    if(argc != 3) {
      cout << "Usage: ./exe <file> <# of time points>";
      return 1;
    }
    else {

      vector<uint32*> flattenedTimePoints;
      string baseName = argv[1];
      int numTimePoints = atoi(argv[2]);
      if(numTimePoints == 0){
        cout<<"ERROR INVALID TIMEPOINTS"<<endl;
        exit(-1);
      }
      bool allTifsAreGood = true;
      uint32 numColumns;
      uint32 numRows;
      string currentTif;
      for(int i = 0; i < numTimePoints; ++i){

        currentTif = "data/registeredOMEs/" + baseName + "/" +
        baseName + ".ome" + createFourCharInt(i) + ".tif";

        TIFF* tif = TIFFOpen(currentTif.c_str(), "r");

        if (tif) {
          if(i == 0){
            TIFFGetField(tif, TIFFTAG_IMAGEWIDTH, &numColumns);
            TIFFGetField(tif, TIFFTAG_IMAGELENGTH, &numRows);
          }
          uint32 tempCol;
          uint32 tempRow;
          cout<<currentTif<<" IS OPENED"<<endl;
          TIFFGetField(tif, TIFFTAG_IMAGEWIDTH, &tempCol);
          TIFFGetField(tif, TIFFTAG_IMAGELENGTH, &tempRow);
          if(numRows != tempRow || numColumns != tempCol){
            cout<<"ERROR NOT ALL TIFFS ARE THE SAME LENGTH"<<endl;
            exit(-1);
          }

          uint32* flatMatrix = new uint32[numRows*numColumns];
          flatMatrix = extractMartrices(tif);
          flattenedTimePoints.push_back(flatMatrix);
          TIFFClose(tif);

        }
        else{
          allTifsAreGood = false;
          break;
        }
      }
      if (allTifsAreGood) {

          int NNormal = numTimePoints;
          int MNormal = (numRows*numColumns);

          cout<<"flattening"<<endl;

          uint32 min = UINT32_MAX;
          uint32 max = 0;
          uint32* temp = new uint32[MNormal*NNormal];
          int indexOfTemp = 0;
          int nonZeroCounter = 0;
          uint32* rowArray = new uint32[numColumns];
          int rowArrayIndex = 0;
          for(unsigned i=0; i < MNormal; i++) {

            nonZeroCounter = 0;
            rowArrayIndex = 0;
            for(unsigned j=0; j < NNormal; j++) {
              if (flattenedTimePoints[j][i] != 0){
                nonZeroCounter++;
                if(flattenedTimePoints[j][i] < min) min = flattenedTimePoints[j][i];
                if(flattenedTimePoints[j][i] > max) max = flattenedTimePoints[j][i];
              }

              rowArray[rowArrayIndex] = flattenedTimePoints[j][i];
              rowArrayIndex++;
            }
            for (int k = 0; k < NNormal; k++) {

              temp[indexOfTemp] = rowArray[k];
              rowArray[k] = 0;
              indexOfTemp++;

            }
          }
          //need to delete all flattenedTimePoints arrays
          delete[] rowArray;

          uint32* actualArray = new uint32[MNormal*NNormal];
          float* firingRateArray = new float[MNormal*NNormal];
          cout << "loading arrays" << endl;

          for (long i = 0; i < MNormal*NNormal; i++) {
            //firingRateArray[i] = 0.0f;
            actualArray[i] = temp[i];

          }

          dim3 grid = {1,1,1};
          dim3 block = {1,1,1};

          if(65535 > MNormal*NNormal){
            grid.x = MNormal*NNormal;
          }
          else if(65535*1024 > MNormal*NNormal){
            grid.x = 65535;
            block.x = 1024;
            while(block.x*grid.x > MNormal*NNormal){
              block.x--;
            }
          }
          else{
            grid.x = 65535;
            block.x = 1024;
            while(grid.x*grid.y*block.x < MNormal*NNormal){
              grid.y++;
            }
          }
          cout<<"prepare for calcCa cuda kernel with min = "<<min<<",max = "<<max<<endl;
          float* firingRateArrayDevice;
          uint32* actualArrayDevice;
          CudaSafeCall(cudaMalloc((void**)&actualArrayDevice,MNormal*NNormal*sizeof(uint32)));
          CudaSafeCall(cudaMalloc((void**)&firingRateArrayDevice,MNormal*NNormal*sizeof(float)));
          CudaSafeCall(cudaMemcpy(actualArrayDevice,actualArray, MNormal*NNormal*sizeof(uint32), cudaMemcpyHostToDevice));
          CudaSafeCall(cudaMemcpy(firingRateArrayDevice,firingRateArray, MNormal*NNormal*sizeof(float), cudaMemcpyHostToDevice));
          calcCa<<<grid,block>>>(actualArrayDevice, firingRateArrayDevice, min,MNormal*NNormal);
          CudaCheckError();
          CudaSafeCall(cudaMemcpy(firingRateArray,firingRateArrayDevice, MNormal*NNormal*sizeof(float), cudaMemcpyDeviceToHost));
          for(int i = 0; i < MNormal*NNormal; ++i){
            if(!std::isfinite(firingRateArray[i])){
              cout<<"ERROR NON FINITE CALCIUM CONCENTRATION "<<firingRateArray[i]<<endl;
              exit(-1);
            }
            if(firingRateArray[i] < 0.0f){
              cout<<"ERROR NEGATIVE CALCIUM CONCENTRATION "<<firingRateArray[i]<<endl;
              exit(-1);
            }

          }
<<<<<<< HEAD
=======
          // cout<<"Executing firing rate cuda kernel"<<endl;
          // calcFiringRate<<<grid,block>>>(firingRateArrayDevice, MNormal*NNormal, numTimePoints);
          // CudaSafeCall(cudaMemcpy(firingRateArray,firingRateArrayDevice, MNormal*NNormal*sizeof(float), cudaMemcpyDeviceToHost));
>>>>>>> 9684655a
          CudaSafeCall(cudaFree(actualArrayDevice));
          CudaSafeCall(cudaFree(firingRateArrayDevice));
          delete[] actualArray;
          cout<<"calcCa has completed applying offset"<<endl;

          float* tempCalc = new float[MNormal*NNormal];
          indexOfTemp = 0;
          int lastGoodIndex = 0;

          float *newRowArray = new float[NNormal];
          float calcMin = FLT_MAX;
          float calcMax = 0;
          cout<<"Creating key"<<endl;

          bool* key = new bool[MNormal];
          for (int i = 0; i < MNormal; i++) {

            key[i] = false;


          }

          for(unsigned i=0; i < MNormal; i++) {

            nonZeroCounter = 0;
            for(unsigned j=0; j < NNormal; j++) {

              if (firingRateArray[(NNormal*i) + j] != 0.0f){
                nonZeroCounter++;
              }
              if(!std::isfinite(firingRateArray[(NNormal*i) + j])){
                cout<<"ERROR NON FINITE NUMBER "<<firingRateArray[(NNormal*i) + j]<<endl;
                exit(-1);
              }
              if(firingRateArray[(NNormal*i) + j] < 0.0f){
                cout<<"ERROR NEGATIVE FIRIING RATE"<<endl;
                exit(-1);
              }
              newRowArray[j] = firingRateArray[(NNormal*i) + j];
            }
            if (nonZeroCounter != 0) {

              for (int k = 0; k < NNormal; k++) {
                if(newRowArray[k] < calcMin) calcMin = newRowArray[k];
                if(newRowArray[k] > calcMax) calcMax = newRowArray[k];
                tempCalc[indexOfTemp] = newRowArray[k];
                newRowArray[k] = 0.0f;
                indexOfTemp++;
                key[i] = true;

              }

              lastGoodIndex++;

            }
            else{
              cout<<"EMPTY ROW FOR PIXEL "<<i<<endl;
            }

          }
          cout << lastGoodIndex << endl;
          if(lastGoodIndex == NNormal - 1){
            cout<<"KEY CREATED BUT ALL PIXELS HAVE ATLEAST 1 NONZERO VALUE"<<endl;
          }
          cout << "MAX = "<<calcMax<<" AND MIN = "<<calcMin<<endl;

          delete[] firingRateArray;
          cout << "Dumping to File" << endl;

          ofstream myfile ("data/NNMF.nmf");
          if (myfile.is_open()) {
            for(int i = 0; i < (lastGoodIndex)*NNormal; i++){

              if ((i + 1) % 512 == 0) {

                myfile << tempCalc[i] << "\n" ;
                //myfile << (tempCalc[i] + calcMin*-1)/calcMax << "\n" ;

              }
              else {

                myfile << tempCalc[i] << " " ;
                //myfile << (tempCalc[i] + calcMin*-1)/calcMax << " " ;

              }
            }
            myfile.close();
          }

          cout << "done" << endl;

          ofstream mykeyfile ("data/key.csv");
          if (mykeyfile.is_open()) {
            for(long i = 0; i < MNormal; i++){

               mykeyfile << key[i] << "\n" ;

             }

           }
            mykeyfile.close();
            cout<<"NNMF.nmf created successfuly"<<endl;

          }
          else{
            cout<<"ERROR OPENING TIFF IN THIS DIRECTORY"<<endl;
            exit(-1);
          }

      }


      return 0;

    }

/*
METHOD IMPLEMENTATIONS
*/

void printDeviceProperties(){
    int nDevices;

    cudaGetDeviceCount(&nDevices);
    for (int i = 0; i < nDevices; i++) {
        cudaDeviceProp prop;
        cudaGetDeviceProperties(&prop, i);
        printf("Device Number: %d\n", i);
        printf(" -Device name: %s\n", prop.name);
        printf(" -Memory Clock Rate (KHz): %d\n",
               prop.memoryClockRate);
        printf(" -Memory Bus Width (bits): %d\n",
               prop.memoryBusWidth);
        printf(" -Peak Memory Bandwidth (GB/s): %f\n\n",
               2.0 * prop.memoryClockRate * (prop.memoryBusWidth / 8) / 1.0e6);
        printf(" -Max number of threads per block: %d\n\n",
               prop.maxThreadsPerBlock);
        printf(" -Max number of blocks: %dx%dx%d\n\n",
               prop.maxGridSize[0], prop.maxGridSize[1], prop.maxGridSize[2]);
        printf(" -Total number of multiprocessors: %d\n\n",

               prop.multiProcessorCount);


    }
}

string createFourCharInt(int i){
  string strInt;
  if(i < 10){
    strInt = "000" + to_string(i);
  }
  else if(i < 100){
    strInt = "00" + to_string(i);
  }
  else if(i < 1000){
    strInt = "0" + to_string(i);
  }
  else{
    strInt = to_string(i);
  }
  return strInt;
}

void printArray(uint32 * array, uint32 width){
    uint32 i;
    for (i=0;i<width;i++){
      printf("%u ", array[i]);
    }
    cout<<endl;
}

uint32* extractMartrices(TIFF* tif, string fileName){
  TIFF* firstTimePoint = TIFFOpen(fileName.c_str(), "w");
  if(firstTimePoint){
    tdata_t buf;

    uint32 height, width, photo;
    short samplesPerPixel, bitsPerSample;
    tsize_t scanLineSize;

    TIFFGetField(tif, TIFFTAG_IMAGEWIDTH, &width);
    TIFFGetField(tif, TIFFTAG_IMAGELENGTH, &height);
    TIFFGetField(tif, TIFFTAG_SAMPLESPERPIXEL, &samplesPerPixel);
    TIFFGetField(tif, TIFFTAG_BITSPERSAMPLE, &bitsPerSample);
    TIFFGetField(tif, TIFFTAG_PHOTOMETRIC, &photo);

    uint32* currentTimePoint = new uint32[width*height];

    TIFFSetField(firstTimePoint, TIFFTAG_IMAGEWIDTH, width);
    TIFFSetField(firstTimePoint, TIFFTAG_IMAGELENGTH, height);
    TIFFSetField(firstTimePoint, TIFFTAG_SAMPLESPERPIXEL, samplesPerPixel);
    TIFFSetField(firstTimePoint, TIFFTAG_BITSPERSAMPLE,bitsPerSample);
    TIFFSetField(firstTimePoint, TIFFTAG_PHOTOMETRIC, photo);
    cout<<"\nTIMEPOINT 1 .tif info:"<<endl;
    printf("width = %d\nheight = %d\nsamplesPerPixel = %d\nbitsPerSample = %d\n\n",width,height,samplesPerPixel,bitsPerSample);
    scanLineSize = TIFFScanlineSize(tif);
    buf = _TIFFmalloc(scanLineSize);
    cout<<"TIFF SCANLINE SIZE IS "<<scanLineSize<<" bits"<<endl;
    //printf("Height,Width = %u,%u -> scanLineSize = %d bytes\n", height, width,TIFFScanlineSize(tif));
    for (uint32 row = 0; row < height; row++){
      if(TIFFReadScanline(tif, buf, row, 0) != -1){
        memcpy(&currentTimePoint[row*width], buf, scanLineSize);
        if(TIFFWriteScanline(firstTimePoint, buf, row, 0) == -1){
          cout<<"ERROR WRITING SCANLINE"<<endl;
          exit(-1);
        }
      }
      else{
        cout<<"ERROR READING SCANLINE"<<endl;
        exit(-1);
      }
    }
    TIFFClose(firstTimePoint);
    _TIFFfree(buf);
    return currentTimePoint;
  }
  else{
    cout<<"COULD NOT CREATE FIRST TIMEPOINT TIFF"<<endl;
    exit(-1);
  }
}

uint32* extractMartrices(TIFF* tif){

  uint32 height,width;
  tdata_t buf;

  vector<uint32*> currentPlane;
  tsize_t scanLineSize;

  TIFFGetField(tif, TIFFTAG_IMAGEWIDTH, &width);
  TIFFGetField(tif, TIFFTAG_IMAGELENGTH, &height);

  uint32* currentTimePoint = new uint32[width*height];
  scanLineSize = TIFFScanlineSize(tif);
  buf = _TIFFmalloc(scanLineSize);

  //printf("Height,Width = %u,%u -> scanLineSize = %d bytes\n", height, width,TIFFScanlineSize(tif));
  for (uint32 row = 0; row < height; row++){
    if(TIFFReadScanline(tif, buf, row, 0) != -1){
      memcpy(&currentTimePoint[row*width], buf, scanLineSize);
    }
    else{
      cout<<"ERROR READING SCANLINE"<<endl;
      exit(-1);
    }

  }
  _TIFFfree(buf);
  return currentTimePoint;
}

uint32** hostTranspose(uint32** matrix, int rows, int cols){
  uint32** transposable = new uint32*[rows];
  for(int row = 0; row < rows; ++row){
    transposable[row] = new uint32[cols];
    for(int col = 0; col < cols; ++col){
      transposable[row][col] = matrix[col][row];
    }
    //cout<<"Timepoint "<<row<<" trasposed..."<<endl;

  }

  return transposable;
}

__global__ void transposeuint32Matrix(uint32* flatOrigin, uint32* flatTransposed, long Nrows, long Ncols){

  long globalID = blockIdx.x * blockDim.x + threadIdx.x;
  long pixel = globalID;
  long stride = gridDim.x * blockDim.x;
  long flatLength = Nrows * Ncols;
  long row = 0;
  long col = 0;
  while(pixel < flatLength){
    row = pixel/Ncols;
    col = pixel - Ncols*row;
    flatTransposed[pixel] = flatOrigin[row + Nrows*col];
    pixel += stride;
  }

}

vector<uint32> flattenMatrix(vector<uint32*> matrix, int cols, int rows){
  vector<uint32> flat;
  for(int r = 0; r < rows; ++r){
    for(int c = 0; c < cols; ++c){
      flat.push_back(matrix[r][c]);
    }
  }
  //cout<<"Matrix is flattened."<<endl;
  return flat;
}

uint32 findMin(uint32* flatMatrix, int size){
  uint32 currentMin = 0;
  for(int i = 0; i < size; ++i){
    if(currentMin > flatMatrix[i]){
      currentMin = flatMatrix[i];
    }
  }
  return currentMin;
}

__global__ void calcCa(uint32* flatMatrix, float* calcium, uint32 min, long size){
  int blockID = blockIdx.y * gridDim.x + blockIdx.x;
  long globalID = blockID * blockDim.x + threadIdx.x;
  int stride = gridDim.x * gridDim.y * blockDim.x;
  float caConc = 0;
  float numerator = 0;
  float denominator = 0;
  float currentValue = 0;
  float dmin =  static_cast<float>(min);
  while(globalID < size){
    if(flatMatrix[globalID] != 0){
      currentValue = static_cast<float>(flatMatrix[globalID]) - dmin;
      numerator = 460*currentValue;
      denominator = (5.5*dmin) - currentValue;
      caConc = numerator/denominator;
    }
    calcium[globalID] = caConc;
    globalID += stride;
  }
}

__global__ void calcFiringRate(float* frMatrix, long size, int numTimePoints){
  int blockID = blockIdx.y * gridDim.x + blockIdx.x;
  long globalID = blockID * blockDim.x + threadIdx.x;
  int stride = gridDim.x * gridDim.y * blockDim.x;
  float caConc = 0.0f;
  float nextCaConc = 0.0f;
  float firingRate = 0.0f;
  float tau = 0.15;
  float expValue = exp(0.0416777/tau);
  float expValuem1 = expm1(0.0416777/tau);
  float multiplier = 1/(tau*250.0f);//250 is in nm
  float numerator = 0.0f;
  int currentTimePoint = globalID % numTimePoints;
  int currentPixel = globalID/numTimePoints;
  while(globalID < size && currentTimePoint < numTimePoints - 1){
    firingRate = 0.0f;
    caConc = frMatrix[globalID];
    nextCaConc = frMatrix[globalID + 1];
    if(nextCaConc != 0.0f){//this will cause firing rate to be 0
      numerator = (nextCaConc*expValue) - caConc;
      if(numerator < 0){//currently these values will be set to 0
        printf("ERROR resulting in negative number %.9f => %.9f, %.9f, TP %d, P %d \n",numerator,caConc, nextCaConc, currentTimePoint, currentPixel);
      }
      else{
        firingRate = multiplier*numerator/expValuem1;
      }
    }
    frMatrix[globalID] = firingRate;
    if(currentTimePoint == numTimePoints - 2){//not sure this is what we want to do
      frMatrix[globalID + 1] = firingRate;
      return;
    }
    globalID += stride;
  }
}

//not implemented
__global__ void calcFiringRateExpanded(float* frMatrix, long size, int numTimePoints){

}

__global__ void fillTestMatrix(uint32* flatMatrix, long size){
  int blockID = blockIdx.y * gridDim.x + blockIdx.x;
  int globalID = blockID * blockDim.x + threadIdx.x;
  int stride = gridDim.x * gridDim.y * blockDim.x;
  long currentIndex = globalID;
  curandState state;
  while(currentIndex < size){
    curand_init(clock64(), currentIndex, 0, &state);
    flatMatrix[currentIndex] = curand_uniform(&state);
    currentIndex += stride;
  }

}

void transposeArray(vector<uint32*> inputArray, int n, int m, uint32 * outputArray, uint32 & min, uint32 & max) {

  int outputArrayIndex = 0;

  for(unsigned i=0; i < m; i++) {

    for(unsigned j=0; j < n; j++) {

      if(inputArray[j][i] < min) {

       min = inputArray[j][i];

      }

      if(inputArray[j][i] > max) {

         max = inputArray[j][i];

      }

      outputArray[outputArrayIndex] = inputArray[j][i];
      outputArrayIndex++;

    }

  }

}<|MERGE_RESOLUTION|>--- conflicted
+++ resolved
@@ -220,12 +220,9 @@
             }
 
           }
-<<<<<<< HEAD
-=======
           // cout<<"Executing firing rate cuda kernel"<<endl;
           // calcFiringRate<<<grid,block>>>(firingRateArrayDevice, MNormal*NNormal, numTimePoints);
           // CudaSafeCall(cudaMemcpy(firingRateArray,firingRateArrayDevice, MNormal*NNormal*sizeof(float), cudaMemcpyDeviceToHost));
->>>>>>> 9684655a
           CudaSafeCall(cudaFree(actualArrayDevice));
           CudaSafeCall(cudaFree(firingRateArrayDevice));
           delete[] actualArray;
