#include "cuda_zebra.cuh"

// Define this to turn on error checking
#define CUDA_ERROR_CHECK

#define CudaSafeCall(err) __cudaSafeCall(err, __FILE__, __LINE__)
#define CudaCheckError() __cudaCheckError(__FILE__, __LINE__)

inline void __cudaSafeCall(cudaError err, const char *file, const int line) {
#ifdef CUDA_ERROR_CHECK
  if (cudaSuccess != err) {
    fprintf(stderr, "cudaSafeCall() failed at %s:%i : %s\n", file, line,
            cudaGetErrorString(err));
    exit(-1);
  }
#endif

  return;
}
inline void __cudaCheckError(const char *file, const int line) {
#ifdef CUDA_ERROR_CHECK
  cudaError err = cudaGetLastError();
  if (cudaSuccess != err) {
    fprintf(stderr, "cudaCheckError() failed at %s:%i : %s\n", file, line,
            cudaGetErrorString(err));
    exit(-1);
  }

  // More careful checking. However, this will affect performance.
  // Comment away if needed.
  // err = cudaDeviceSynchronize();
  if (cudaSuccess != err) {
    fprintf(stderr, "cudaCheckError() with sync failed at %s:%i : %s\n", file,
            line, cudaGetErrorString(err));
    exit(-1);
  }
#endif

  return;
}

__device__ __forceinline__ int floatToOrderedInt(float floatVal){
 int intVal = __float_as_int( floatVal );
 return (intVal >= 0 ) ? intVal : intVal ^ 0x7FFFFFFF;
}
__device__ __forceinline__ float orderedIntToFloat(int intVal){
 return __int_as_float( (intVal >= 0) ? intVal : intVal ^ 0x7FFFFFFF);
}

__global__ void ensurePositivity(float* mtx, unsigned long size, int* globalPlaceHolder){
  int blockID = blockIdx.y * gridDim.x + blockIdx.x;
  long globalID = blockID * blockDim.x + threadIdx.x;
  if(globalID < size){
    atomicMin(globalPlaceHolder, floatToOrderedInt(mtx[globalID]));
    cudaDeviceSynchronize();
    mtx[globalID] -= (orderedIntToFloat(*globalPlaceHolder) - 0.1);
  }
}
__global__ void findMinMax(uint32* mtx, unsigned long size, uint32* min, uint32* max){
  int blockID = blockIdx.y * gridDim.x + blockIdx.x;
  long globalID = blockID * blockDim.x + threadIdx.x;
  __shared__ uint32 bmax;
  __shared__ uint32 bmin;
  bmax = 0;
  bmin = UINT32_MAX;
  __syncthreads();
  if(globalID < size){
    uint32 value = mtx[globalID];
    if(value != 0){
      atomicMax(&bmax, value);
      atomicMin(&bmin, value);
    }
  }
  __syncthreads();
  if(threadIdx.x == 0){
    atomicMax(max, bmax);
    atomicMin(min, bmin);
  }
}
__global__ void normalize(uint32 *mtx, float *normals, uint32* min, uint32* max, unsigned long size) {
  int blockID = blockIdx.y * gridDim.x + blockIdx.x;
  long globalID = blockID * blockDim.x + threadIdx.x;
  int stride = gridDim.x * gridDim.y * blockDim.x;
  float currentValue = 0;
  float dmin = static_cast<float>(*min);
  float dmax = static_cast<float>(*max);
  while(globalID < size){
    if (mtx[globalID] != 0) {
      currentValue = static_cast<float>(mtx[globalID]) - dmin;
      currentValue /= (dmax - dmin);
    }
    normals[globalID] = currentValue;
    normals[globalID] = 1.0f / (1.0f + expf((-10.0f * currentValue) + 7.5));
    //printf("%f\n",normals[globalID]);
    globalID += stride;
  }
}
__global__ void floatToUINT32(float *mtx, float min, float max, unsigned long size) {
  int blockID = blockIdx.y * gridDim.x + blockIdx.x;
  long globalID = blockID * blockDim.x + threadIdx.x;
  int stride = gridDim.x * gridDim.y * blockDim.x;
  float currentValue = 0;
  float regMin = min;
  float regMax = max;
  float maxUINT32 = UINT32_MAX;
  while(globalID < size){
    if (mtx[globalID] != 0) {
      currentValue = mtx[globalID] - regMin;
      currentValue /= (regMax - regMin);
    }
    mtx[globalID] = (currentValue*maxUINT32);
    globalID += stride;
  }
}
__global__ void generateKey(unsigned long numPixels, unsigned int numTimePoints, float* mtx, bool* key){
  long blockID = blockIdx.y * gridDim.x + blockIdx.x;
  if(blockID < numPixels){
    __shared__ bool hasNonZero;
    hasNonZero = false;
    __syncthreads();
    for(int tp = threadIdx.x; tp < numTimePoints; tp += blockDim.x){
      if(hasNonZero) return;
      if(mtx[blockID*numTimePoints + tp] != 0.0f){
        key[blockID] = true;
        hasNonZero = true;
        return;
      }
    }
    __syncthreads();
    if(!hasNonZero){
      key[blockID] = false;
      return;
    }
  }
}
__global__ void randInitMatrix(unsigned long size, float* mtx){
  int blockID = blockIdx.y * gridDim.x + blockIdx.x;
  long globalID = blockID * blockDim.x + threadIdx.x;
  if(globalID < size){
    mtx[globalID] = ((float)(clock64()%1000))/1000.0f;
  }
}
__global__ void multiplyMatrices(float *matrixA, float *matrixB, float *matrixC, long diffDimA, long comDim, long diffDimB){

  long blockID = blockIdx.y * gridDim.x + blockIdx.x;
  long globalID = blockID * blockDim.x + threadIdx.x;
  long currentIndex = globalID;

  if(currentIndex < (diffDimA * diffDimB)){

    long iIndex = currentIndex / diffDimB;
    long jIndex = currentIndex % diffDimB;

    float sum = 0;

    for(int k = 0; k < comDim; k++){

      sum += (matrixA[iIndex * comDim + k] * matrixB[k * diffDimB + jIndex]);
    }

    matrixC[iIndex * diffDimB + jIndex] = sum;
  }
}
__global__ void multiplyMatrices(float *matrixA, float *matrixB, uint32 *resultTranspose, long diffDimA, long comDim, long diffDimB){

  long blockID = blockIdx.y * gridDim.x + blockIdx.x;
  long globalID = blockID * blockDim.x + threadIdx.x;
  long currentIndex = globalID;

  if(currentIndex < (diffDimA * diffDimB)){

    long iIndex = currentIndex / diffDimB;
    long jIndex = currentIndex % diffDimB;

    float sum = 0;

    for(int k = 0; k < comDim; k++){

      sum += (matrixA[iIndex * comDim + k] * matrixB[k * diffDimB + jIndex]);
    }

    //result[iIndex * diffDimB + jIndex] = __float_as_uint(sum);
    resultTranspose[jIndex * diffDimA + iIndex] = __float_as_uint(sum);

  }
}
void executeMultiplyMatrices(float *matrixA, float *matrixB, float* &matrixC, long diffDimA, long comDim, long diffDimB){

  float* matrixADevice, *matrixBDevice, *matrixCDevice;

  CudaSafeCall(cudaMalloc((void**)&matrixADevice, diffDimA*comDim*sizeof(float)));
  CudaSafeCall(cudaMalloc((void**)&matrixBDevice, comDim*diffDimB*sizeof(float)));
  CudaSafeCall(cudaMalloc((void**)&matrixCDevice, diffDimA*diffDimB*sizeof(float)));

  CudaSafeCall(cudaMemcpy(matrixADevice, matrixA, diffDimA*comDim*sizeof(float), cudaMemcpyHostToDevice));
  CudaSafeCall(cudaMemcpy(matrixBDevice, matrixB, comDim*diffDimB*sizeof(float), cudaMemcpyHostToDevice));

  dim3 grid, block;

  getFlatGridBlock(diffDimA*diffDimB, grid, block);

  multiplyMatrices<<<grid, block>>>(matrixADevice, matrixBDevice, matrixCDevice, diffDimA, comDim, diffDimB);

  CudaSafeCall(cudaMemcpy(matrixC, matrixCDevice, diffDimA*diffDimB*sizeof(float), cudaMemcpyDeviceToHost));

  CudaSafeCall(cudaFree(matrixADevice));
  CudaSafeCall(cudaFree(matrixBDevice));
  CudaSafeCall(cudaFree(matrixCDevice));

}

void getFlatGridBlock(unsigned long size, dim3 &grid, dim3 &block) {
  if(2147483647 > size){
    grid.x = size;
  }
  else if((unsigned long) 2147483647 * 1024 > size){
    grid.x = 2147483647;
    block.x = 1024;
    while(block.x * grid.x > size){
      block.x--;
    }
    block.x++;
  }
  else{
    grid.x = 65535;
    block.x = 1024;
    grid.y = 1;
    while(grid.x * grid.y * block.x < size){
      grid.y++;
    }
  }
}
void getGrid(unsigned long size, dim3 &grid, int blockSize) {
  if(2147483647 > size){
    grid.x = size;
  }
  else{
    grid.x = 65535;
    grid.y = 1;
    while(grid.x * grid.y * grid.y < size){
      grid.y++;
    }
  }
}
float* executeNormalization(uint32* mtx, unsigned long size){
  uint32 max = 0;
  uint32 min = UINT32_MAX;
  dim3 grid = {1,1,1};
  dim3 block = {1,1,1};
  getFlatGridBlock(size, grid, block);

  float* norm = new float[size];
  uint32* maxd;
  uint32* mind;
  uint32* matrixDevice;
  float* normDevice;
  CudaSafeCall(cudaMalloc((void**)&maxd, sizeof(uint32)));
  CudaSafeCall(cudaMalloc((void**)&mind, sizeof(uint32)));
  CudaSafeCall(cudaMalloc((void**)&matrixDevice, size*sizeof(uint32)));
  CudaSafeCall(cudaMalloc((void**)&normDevice, size*sizeof(float)));
  CudaSafeCall(cudaMemcpy(maxd, &max, sizeof(uint32), cudaMemcpyHostToDevice));
  CudaSafeCall(cudaMemcpy(mind, &min, sizeof(uint32), cudaMemcpyHostToDevice));
  CudaSafeCall(cudaMemcpy(matrixDevice, mtx, size*sizeof(uint32), cudaMemcpyHostToDevice));

  std::cout<<"searching for max and min"<<std::endl;
  findMinMax<<<grid,block>>>(matrixDevice, size, mind, maxd);
  cudaDeviceSynchronize();
  CudaCheckError();
  std::cout<<"executing normalization"<<std::endl;
  normalize<<<grid,block>>>(matrixDevice, normDevice, mind, maxd, size);
  CudaCheckError();
  CudaSafeCall(cudaMemcpy(&max, maxd, sizeof(uint32), cudaMemcpyDeviceToHost));
  CudaSafeCall(cudaMemcpy(&min, mind, sizeof(uint32), cudaMemcpyDeviceToHost));
  CudaSafeCall(cudaMemcpy(norm, normDevice, size*sizeof(float), cudaMemcpyDeviceToHost));
  CudaSafeCall(cudaFree(maxd));
  CudaSafeCall(cudaFree(mind));
  CudaSafeCall(cudaFree(matrixDevice));
  CudaSafeCall(cudaFree(normDevice));
  printf("whole video - (uint32) min = %d, max = %d\n",min,max);
  return norm;

}
bool* generateKey(unsigned long numPixels, unsigned int numTimePoints, float* mtx, unsigned long &numPixelsWithValues){
  dim3 grid = {1,1,1};
  dim3 block = {1,1,1};
  block.x = (numTimePoints < 1024) ? numTimePoints : 1024;
  getGrid(numPixels, grid, block.x);

  bool* key = new bool[numPixels];

  float* matrixDevice;
  bool* keyDevice;

  CudaSafeCall(cudaMalloc((void**)&matrixDevice, numPixels*numTimePoints*sizeof(float)));
  CudaSafeCall(cudaMalloc((void**)&keyDevice, numPixels*sizeof(float)));
  CudaSafeCall(cudaMemcpy(matrixDevice, mtx, numPixels*numTimePoints*sizeof(float), cudaMemcpyHostToDevice));
  std::cout<<"generating key to eradicate pixels that are always 0 = ";

  generateKey<<<grid,block>>>(numPixels, numTimePoints, matrixDevice, keyDevice);
  CudaCheckError();
  CudaSafeCall(cudaMemcpy(key, keyDevice, numPixels*sizeof(bool), cudaMemcpyDeviceToHost));
  CudaSafeCall(cudaFree(matrixDevice));
  CudaSafeCall(cudaFree(keyDevice));
  for(int p = 0; p < numPixels; ++p){
    if(key[p]) ++numPixelsWithValues;
  }
  std::cout<<numPixels - numPixelsWithValues<<std::endl;

  return key;

}
float* minimizeVideo(unsigned long numPixels, unsigned long numPixelsWithValues, unsigned int numTimePoints, float* mtx, bool* key){
  std::cout<<"minimizing video due existence of all 0 rows"<<std::endl;
  float* minimizedVideo = new float[numPixelsWithValues*numTimePoints];
  int currentPixel = 0;
  for(int p = 0; p < numPixels; ++p){
    if(key[p]){
      memcpy(&minimizedVideo[currentPixel*numTimePoints], mtx + p*numTimePoints, numTimePoints*sizeof(float));
      ++currentPixel;
    }
  }
  return minimizedVideo;
}

void performNNMF(float* &W, float* &H, float* V, unsigned int k, unsigned long numPixels, unsigned int numTimePoints, std::string baseDir, int config){
  clock_t nnmfTimer;
  nnmfTimer = clock();
  std::cout<<"starting nnmf"<<std::endl;
  std::cout<<"ensuring positivity"<<std::endl;
  float* dV;
  int* globalMin;
  int maxInt = INT_MAX;
  CudaSafeCall(cudaMalloc((void**)&globalMin, sizeof(int)));
  CudaSafeCall(cudaMemcpy(globalMin, &maxInt, sizeof(int), cudaMemcpyHostToDevice));
  CudaSafeCall(cudaMalloc((void**)&dV, numPixels*numTimePoints*sizeof(float)));
  CudaSafeCall(cudaMemcpy(dV, V, numPixels*numTimePoints*sizeof(float), cudaMemcpyHostToDevice));
  dim3 grid = {1,1,1};
  dim3 block = {1,1,1};
  getFlatGridBlock(numPixels*numTimePoints, grid, block);
  ensurePositivity<<<grid,block>>>(dV, numPixels*numTimePoints, globalMin);
  CudaCheckError();
  CudaSafeCall(cudaMemcpy(V, dV, numPixels*numTimePoints*sizeof(float), cudaMemcpyDeviceToHost));
  CudaSafeCall(cudaFree(dV));
  CudaSafeCall(cudaFree(globalMin));

  /*WRITE NNMF.txt */
  std::string nmfFileName = baseDir + "NNMF.txt";
<<<<<<< HEAD
  if(config == 0 || config == -1){
    std::cout<<"starting nnmf"<<std::endl;
    float min = std::numeric_limits<float>::max();
=======
  std::cout<<"writing "<<nmfFileName<<std::endl;
  std::ofstream NNMFile(nmfFileName);
  if(NNMFile.is_open()){
>>>>>>> 57181b10
    for(int i = 0; i < numPixels*numTimePoints; ++i){
      if(V[i] < min) min = V[i];
    }
    for(int i = 0; i < numPixels*numTimePoints; ++i){
      V[i] -= (min - .1);
    }
    /*WRITE NNMF.txt */
    std::ofstream NNMFile(nmfFileName);
    if(NNMFile.is_open()){
      for(int i = 0; i < numPixels*numTimePoints; ++i){
        if ((i + 1) % numTimePoints == 0) {
          NNMFile << V[i] << "\n";
        }
        else {
          NNMFile << V[i] << " ";
        }
      }
      NNMFile.close();
      std::cout<< nmfFileName <<" has been created.\n"<<std::endl;
    }
    else{
      std::cout<<"error cannot create"<< nmfFileName <<std::endl;
    }
    printf("writing NNMF.txt took %f seconds.\n\n", ((float) clock() - nnmfTimer)/CLOCKS_PER_SEC);
    nnmfTimer = clock();
    delete[] V;
    if(config == -1){
      /*DO NMF*/
      std::string kS = std::to_string(2);
      pid_t pid = fork();
      int status;
      if(pid == 0){
        if(execl("bin/NMF_GPU","bin/NMF_GPU",nmfFileName.c_str(),"-k",kS.c_str(),"-j","10","-t","40","-i","20000", (char*)0) == -1){
          std::cout<<"ERROR CALLING NMF_GPU -> "<<strerror(errno)<<std::endl;
          exit(-1);
        }
      }
      else{
        while(-1 == wait(&status));
      }
      printf("nnmf took %f seconds.\n\n", ((float) clock() - nnmfTimer)/CLOCKS_PER_SEC);
      nnmfTimer = clock();
    }
  }
  if(config == 1 || config == -1){
    W = new float[k*numPixels];
    H = new float[k*numTimePoints];
    std::cout<<"reading in h and w file"<<std::endl;
    std::string wFileName = nmfFileName + "_W.txt";
    std::string hFileName = nmfFileName + "_H.txt";
    std::cout<<"opening "<<wFileName<<" and "<<hFileName<<std::endl;
    std::string wLine = "";
    std::string hLine = "";
    std::ifstream wFile(wFileName);
    std::ifstream hFile(hFileName);
    std::istringstream hh;
    std::istringstream ww;
    if(wFile.is_open() && hFile.is_open()){
      for(int row = 0; row < numPixels; ++row){
        wLine = "";
        hLine = "";
        if(row < k){
          getline(hFile, hLine);
          hh = std::istringstream(hLine);
        }
        getline(wFile, wLine);
        ww = std::istringstream(wLine);
        for(int col = 0; col < k; ++col){
          ww >> W[row*k + col];
        }
        for(int col = 0; row < k && col < numTimePoints; ++col){
          hh >> H[row*numTimePoints + col];
        }
      }
      wFile.close();
      hFile.close();
    }
    else{
      std::cout<<"error cannot open W or H file"<<std::endl;
    }
    printf("reading h and w took %f seconds.\n\n", ((float) clock() - nnmfTimer)/CLOCKS_PER_SEC);
  }
}<|MERGE_RESOLUTION|>--- conflicted
+++ resolved
@@ -345,15 +345,9 @@
 
   /*WRITE NNMF.txt */
   std::string nmfFileName = baseDir + "NNMF.txt";
-<<<<<<< HEAD
-  if(config == 0 || config == -1){
-    std::cout<<"starting nnmf"<<std::endl;
-    float min = std::numeric_limits<float>::max();
-=======
   std::cout<<"writing "<<nmfFileName<<std::endl;
   std::ofstream NNMFile(nmfFileName);
   if(NNMFile.is_open()){
->>>>>>> 57181b10
     for(int i = 0; i < numPixels*numTimePoints; ++i){
       if(V[i] < min) min = V[i];
     }
